import Foundation
import Starscream

let PROTOCOL = 7
let VERSION = "8.0.0"
let CLIENT_NAME = "pusher-websocket-swift"

@objcMembers
@objc open class Pusher: NSObject {
    public let connection: PusherConnection
    open weak var delegate: PusherDelegate? = nil {
        willSet {
            self.connection.delegate = newValue
        }
    }
    private let key: String

    /**
        Initializes the Pusher client with an app key and any appropriate options.

        - parameter key:          The Pusher app key
        - parameter options:      An optional collection of options

        - returns: A new Pusher client instance
    */
    public init(key: String, options: PusherClientOptions = PusherClientOptions()) {
        self.key = key
        let urlString = constructUrl(key: key, options: options)
        let ws = WebSocket(url: URL(string: urlString)!)
        connection = PusherConnection(key: key, socket: ws, url: urlString, options: options)
        connection.createGlobalChannel()
    }

    /**
        Subscribes the client to a new channel

        - parameter channelName:     The name of the channel to subscribe to
        - parameter auth:            A PusherAuth value if subscription is being made to an
                                     authenticated channel without using the default auth methods
        - parameter onMemberAdded:   A function that will be called with information about the
                                     member who has just joined the presence channel
        - parameter onMemberRemoved: A function that will be called with information about the
                                     member who has just left the presence channel

        - returns: A new PusherChannel instance
    */
    open func subscribe(
        _ channelName: String,
        auth: PusherAuth? = nil,
        onMemberAdded: ((PusherPresenceChannelMember) -> ())? = nil,
        onMemberRemoved: ((PusherPresenceChannelMember) -> ())? = nil
    ) -> PusherChannel {

        let isEncryptedChannel = PusherEncryptionHelpers.isEncryptedChannel(channelName: channelName)

        if isEncryptedChannel && !PusherDecryptor.isDecryptionAvailable(){
            let error = """

            WARNING: You are subscribing to an encrypted channel: '\(channelName)' but this version of PusherSwift does not \
            support end-to-end encryption. Events will not be decrypted. You must import 'PusherSwiftWithEncryption' in \
            order for events to be decrypted. See https://github.com/pusher/pusher-websocket-swift for more information

            """
            print(error)
        }

        if isEncryptedChannel && auth != nil {
            let error = """

            WARNING: Passing an auth value to 'subscribe' is not supported for encrypted channels. Event decryption will \
            fail. You must use one of the following auth methods: 'endpoint', 'authRequestBuilder', 'authorizer'

            """
            print(error)
        }

        return self.connection.subscribe(
            channelName: channelName,
            auth: auth,
            onMemberAdded: onMemberAdded,
            onMemberRemoved: onMemberRemoved
        )
    }

    /**
        Subscribes the client to a new presence channel. Use this instead of the subscribe
        function when you want a presence channel object to be returned instead of just a
        generic channel object (which you can then cast)

        - parameter channelName:     The name of the channel to subscribe to
        - parameter auth:            A PusherAuth value if subscription is being made to an
                                     authenticated channel without using the default auth methods
        - parameter onMemberAdded:   A function that will be called with information about the
                                     member who has just joined the presence channel
        - parameter onMemberRemoved: A function that will be called with information about the
                                     member who has just left the presence channel

        - returns: A new PusherPresenceChannel instance
    */
    open func subscribeToPresenceChannel(
        channelName: String,
        auth: PusherAuth? = nil,
        onMemberAdded: ((PusherPresenceChannelMember) -> ())? = nil,
        onMemberRemoved: ((PusherPresenceChannelMember) -> ())? = nil
    ) -> PusherPresenceChannel {
        return self.connection.subscribeToPresenceChannel(
            channelName: channelName,
            auth: auth,
            onMemberAdded: onMemberAdded,
            onMemberRemoved: onMemberRemoved
        )
    }

    /**
        Unsubscribes the client from a given channel

        - parameter channelName: The name of the channel to unsubscribe from
    */
    open func unsubscribe(_ channelName: String) {
        self.connection.unsubscribe(channelName: channelName)
    }

    /**
        Unsubscribes the client from all channels
    */
    open func unsubscribeAll() {
        self.connection.unsubscribeAll()
    }

    /**
        Binds the client's global channel to all events

        - parameter callback: The function to call when a new event is received. The callback
                              receives the event's data payload

        - returns: A unique string that can be used to unbind the callback from the client
    */
    @discardableResult open func bind(_ callback: @escaping (Any?) -> Void) -> String {
        return self.connection.addLegacyCallbackToGlobalChannel(callback)
    }

    /**
     Binds the client's global channel to all events

     - parameter eventCallback: The function to call when a new event is received. The callback
                                receives a PusherEvent, containing the event's data payload and
                                other properties.

     - returns: A unique string that can be used to unbind the callback from the client
     */
    @discardableResult open func bind(eventCallback: @escaping (PusherEvent) -> Void) -> String {
        return self.connection.addCallbackToGlobalChannel(eventCallback)
    }

    /**
        Unbinds the client from its global channel

        - parameter callbackId: The unique callbackId string used to identify which callback
                                to unbind
    */
    open func unbind(callbackId: String) {
        self.connection.removeCallbackFromGlobalChannel(callbackId: callbackId)
    }

    /**
        Unbinds the client from all global callbacks
    */
    open func unbindAll() {
        self.connection.removeAllCallbacksFromGlobalChannel()
    }

    /**
        Disconnects the client's connection
    */
    open func disconnect() {
        self.connection.disconnect()
    }

    /**
        Initiates a connection attempt using the client's existing connection details
    */
    open func connect() {
        self.connection.connect()
    }
}

/**
    Creates a valid URL that can be used in a connection attempt

    - parameter key:     The app key to be inserted into the URL
    - parameter options: The collection of options needed to correctly construct the URL

    - returns: The constructed URL ready to use in a connection attempt
*/
func constructUrl(key: String, options: PusherClientOptions) -> String {
    var url = ""
<<<<<<< HEAD
    let additionalPathComponents = options.path ?? ""
    if options.encrypted {
        url = "wss://\(options.host):\(options.port)\(additionalPathComponents)/app/\(key)"
=======

    if options.useTLS {
        url = "wss://\(options.host):\(options.port)/app/\(key)"
>>>>>>> 063497e0
    } else {
        url = "ws://\(options.host):\(options.port)\(additionalPathComponents)/app/\(key)"
    }
    return "\(url)?client=\(CLIENT_NAME)&version=\(VERSION)&protocol=\(PROTOCOL)"
}<|MERGE_RESOLUTION|>--- conflicted
+++ resolved
@@ -194,15 +194,9 @@
 */
 func constructUrl(key: String, options: PusherClientOptions) -> String {
     var url = ""
-<<<<<<< HEAD
     let additionalPathComponents = options.path ?? ""
-    if options.encrypted {
+    if options.useTLS {
         url = "wss://\(options.host):\(options.port)\(additionalPathComponents)/app/\(key)"
-=======
-
-    if options.useTLS {
-        url = "wss://\(options.host):\(options.port)/app/\(key)"
->>>>>>> 063497e0
     } else {
         url = "ws://\(options.host):\(options.port)\(additionalPathComponents)/app/\(key)"
     }
