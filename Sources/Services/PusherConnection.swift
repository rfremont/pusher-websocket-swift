import Foundation
import NWWebSocket

// swiftlint:disable file_length type_body_length

@objcMembers
@objc open class PusherConnection: NSObject {
    public let url: String
    public let key: String
    open var options: PusherClientOptions
    open var globalChannel: GlobalChannel!
    open var socketId: String?
    open var connectionState = ConnectionState.disconnected
    open var channels = PusherChannels()
    open var socket: NWWebSocket!
    open var URLSession: Foundation.URLSession
    open var userDataFetcher: (() -> PusherPresenceChannelMember)?
    open var reconnectAttemptsMax: Int?
    open var reconnectAttempts: Int = 0
    open var maxReconnectGapInSeconds: Double? = 120
    open weak var delegate: PusherDelegate? = nil {
        // Set the delegate for logging purposes via `debugLog(message:)`
        didSet {
            PusherLogger.shared.delegate = self.delegate
        }
    }
    open var pongResponseTimeoutInterval: TimeInterval = 30
    open var activityTimeoutInterval: TimeInterval
    var reconnectTimer: Timer?
    var pongResponseTimeoutTimer: Timer?
    var activityTimeoutTimer: Timer?
    var intentionalDisconnect: Bool = false

    var eventQueue: PusherEventQueue
    var eventFactory: PusherEventFactory

    var socketConnected: Bool = false {
        didSet {
            setConnectionStateToConnectedAndAttemptSubscriptions()
        }
    }
    var connectionEstablishedMessageReceived: Bool = false {
        didSet {
            setConnectionStateToConnectedAndAttemptSubscriptions()
        }
    }

    /**
        Initializes a new PusherConnection with an app key, websocket, URL, options and URLSession

        - parameter key:        The Pusher app key
        - parameter socket:     The websocket object
        - parameter url:        The URL the connection is made to
        - parameter options:    A PusherClientOptions instance containing all of the user-specified
                                client options
        - parameter URLSession: An NSURLSession instance for the connection to use for making
                                authentication requests

        - returns: A new PusherConnection instance
    */
    public init(
        key: String,
        socket: NWWebSocket,
        url: String,
        options: PusherClientOptions,
        URLSession: Foundation.URLSession = Foundation.URLSession.shared
    ) {
        self.url = url
        self.key = key
        self.options = options
        self.URLSession = URLSession
        self.socket = socket
        self.activityTimeoutInterval = options.activityTimeout ?? 60

        self.eventFactory = PusherConcreteEventFactory()
        self.eventQueue = PusherConcreteEventQueue(eventFactory: eventFactory, channels: channels)

        super.init()

        self.eventQueue.delegate = self
        self.socket.delegate = self
    }

    deinit {
        self.reconnectTimer?.invalidate()
        self.activityTimeoutTimer?.invalidate()
        self.pongResponseTimeoutTimer?.invalidate()
    }

    /**
        Initializes a new PusherChannel with a given name

        - parameter channelName:     The name of the channel
        - parameter auth:            A PusherAuth value if subscription is being made to an
                                     authenticated channel without using the default auth methods
        - parameter onMemberAdded:   A function that will be called with information about the
                                     member who has just joined the presence channel
        - parameter onMemberRemoved: A function that will be called with information about the
                                     member who has just left the presence channel

        - returns: A new PusherChannel instance
    */
    internal func subscribe(
        channelName: String,
        auth: PusherAuth? = nil,
        onMemberAdded: ((PusherPresenceChannelMember) -> Void)? = nil,
        onMemberRemoved: ((PusherPresenceChannelMember) -> Void)? = nil
    ) -> PusherChannel {
            let newChannel = channels.add(
                name: channelName,
                connection: self,
                auth: auth,
                onMemberAdded: onMemberAdded,
                onMemberRemoved: onMemberRemoved
            )

            guard self.connectionState == .connected else { return newChannel }

            if !self.authorize(newChannel, auth: auth) {
                PusherLogger.shared.debug(for: .unableToSubscribeToChannel,
                                          context: newChannel.name)
            }

            return newChannel
    }

    /**
        Initializes a new PusherChannel with a given name

        - parameter channelName:     The name of the channel
        - parameter auth:            A PusherAuth value if subscription is being made to an
                                     authenticated channel without using the default auth methods
        - parameter onMemberAdded:   A function that will be called with information about the
        member who has just joined the presence channel
        - parameter onMemberRemoved: A function that will be called with information about the
        member who has just left the presence channel

        - returns: A new PusherChannel instance
    */
    internal func subscribeToPresenceChannel(
        channelName: String,
        auth: PusherAuth? = nil,
        onMemberAdded: ((PusherPresenceChannelMember) -> Void)? = nil,
        onMemberRemoved: ((PusherPresenceChannelMember) -> Void)? = nil
    ) -> PusherPresenceChannel {
        let newChannel = channels.addPresence(
            channelName: channelName,
            connection: self,
            auth: auth,
            onMemberAdded: onMemberAdded,
            onMemberRemoved: onMemberRemoved
        )

        guard self.connectionState == .connected else { return newChannel }

        if !self.authorize(newChannel, auth: auth) {
            PusherLogger.shared.debug(for: .unableToSubscribeToChannel,
                                      context: newChannel.name)
        }

        return newChannel
    }

    /**
        Unsubscribes from a PusherChannel with a given name

        - parameter channelName: The name of the channel
    */
    internal func unsubscribe(channelName: String) {
        guard let chan = self.channels.find(name: channelName), chan.subscribed else {
            return
        }

        self.sendEvent(event: Constants.Events.Pusher.unsubscribe,
                       data: [
                        Constants.JSONKeys.channel: channelName
                       ] as [String: Any]
        )

        self.channels.remove(name: channelName)
    }

    /**
        Unsubscribes from all PusherChannels
    */
    internal func unsubscribeAll() {
        for (_, channel) in channels.channels {
            unsubscribe(channelName: channel.name)
        }
    }

    /**
        Either writes a string directly to the websocket with the given event name
        and data, or calls a client event to be sent if the event is prefixed with
        "client"

        - parameter event:   The name of the event
        - parameter data:    The data to be stringified and sent
        - parameter channel: The name of the channel
    */
    open func sendEvent(event: String, data: Any, channel: PusherChannel? = nil) {
        if event.components(separatedBy: "-")[0] == Constants.EventTypes.client {
            sendClientEvent(event: event, data: data, channel: channel)
        } else {
            let dataString = JSONStringify([Constants.JSONKeys.event: event,
                                            Constants.JSONKeys.data: data])
            PusherLogger.shared.debug(for: .eventSent,
                                      context: dataString)
            self.socket.send(string: dataString)
        }
    }

    /**
        Sends a client event with the given event, data, and channel name

        - parameter event:   The name of the event
        - parameter data:    The data to be stringified and sent
        - parameter channel: The name of the channel
    */
    fileprivate func sendClientEvent(event: String, data: Any, channel: PusherChannel?) {
<<<<<<< HEAD
        guard let channel = channel else {
            return
        }

        if channel.type == .presence || channel.type == .private {
            let dataString = JSONStringify([Constants.JSONKeys.event: event,
                                            Constants.JSONKeys.data: data,
                                            Constants.JSONKeys.channel: channel.name] as [String: Any])
            self.delegate?.debugLog?(message: PusherLogger.debug(for: .clientEventSent,
                                                                 context: dataString))
            self.socket.send(string: dataString)
        } else {
            print("You must be subscribed to a private or presence channel to send client events")
=======
        if let channel = channel {
            if channel.type == .presence || channel.type == .private {
                let dataString = JSONStringify([Constants.JSONKeys.event: event,
                                                Constants.JSONKeys.data: data,
                                                Constants.JSONKeys.channel: channel.name] as [String: Any])
                PusherLogger.shared.debug(for: .clientEventSent,
                                          context: dataString)
                self.socket.send(string: dataString)
            } else {
                PusherLogger.shared.debug(for: .cannotSendClientEventForChannel)
            }
>>>>>>> 65513427
        }
    }

    /**
        JSON stringifies an object

        - parameter value: The value to be JSON stringified

        - returns: A JSON-stringified version of the value
    */
    fileprivate func JSONStringify(_ value: Any) -> String {
        if JSONSerialization.isValidJSONObject(value) {
            do {
                let data = try JSONSerialization.data(withJSONObject: value, options: [])
                let string = String(data: data, encoding: .utf8)
                if string != nil {
                    return string!
                }
            } catch _ {
            }
        }
        return ""
    }

    /**
        Disconnects the websocket
    */
    open func disconnect() {
        if self.connectionState == .connected {
            intentionalDisconnect = true
            updateConnectionState(to: .disconnecting)
            self.socket.disconnect()
        }
    }

    /**
        Establish a websocket connection
    */
    open func connect() {
        // reset the intentional disconnect state
        intentionalDisconnect = false

        if self.connectionState == .connected {
            return
        } else {
            updateConnectionState(to: .connecting)
            self.socket.connect()
        }
    }

    /**
        Instantiate a new GlobalChannel instance for the connection
    */
    internal func createGlobalChannel() {
        self.globalChannel = GlobalChannel(connection: self)
    }

    /**
        Add callback to the connection's global channel

        - parameter callback: The callback to be stored

        - returns: A callbackId that can be used to remove the callback from the connection
    */
    internal func addCallbackToGlobalChannel(_ callback: @escaping (PusherEvent) -> Void) -> String {
        return globalChannel.bind(callback)
    }

    /**
     Add legacy callback to the connection's global channel

     - parameter callback: The callback to be stored

     - returns: A callbackId that can be used to remove the callback from the connection
     */
    internal func addLegacyCallbackToGlobalChannel(_ callback: @escaping (Any?) -> Void) -> String {
        return globalChannel.bindLegacy(callback)
    }

    /**
        Remove the callback with id of callbackId from the connection's global channel

        - parameter callbackId: The unique string representing the callback to be removed
    */
    internal func removeCallbackFromGlobalChannel(callbackId: String) {
        globalChannel.unbind(callbackId: callbackId)
    }

    /**
        Remove all callbacks from the connection's global channel
    */
    internal func removeAllCallbacksFromGlobalChannel() {
        globalChannel.unbindAll()
    }

    /**
        Set the connection state and call the stateChangeDelegate, if set

        - parameter newState: The new ConnectionState value
    */
    internal func updateConnectionState(to newState: ConnectionState) {
        let oldState = self.connectionState
        self.connectionState = newState
        self.delegate?.changedConnectionState?(from: oldState, to: newState)
    }

    /**
        Update connection state and attempt subscriptions to unsubscribed channels
    */
    fileprivate func setConnectionStateToConnectedAndAttemptSubscriptions() {
        if self.connectionEstablishedMessageReceived &&
           self.socketConnected &&
           self.connectionState != .connected {
            updateConnectionState(to: .connected)
            attemptSubscriptionsToUnsubscribedChannels()
        }
    }

    /**
        Set the connection state to disconnected, mark channels as unsubscribed,
        reset connection-related state to initial state, and initiate reconnect
        process
    */
    fileprivate func resetConnectionAndAttemptReconnect() {
        if connectionState != .disconnected {
            updateConnectionState(to: .disconnected)
        }

        for (_, channel) in self.channels.channels {
            channel.subscribed = false
        }

        cleanUpActivityAndPongResponseTimeoutTimers()

        socketConnected = false
        connectionEstablishedMessageReceived = false
        socketId = nil

        attemptReconnect()
    }

    /**
        Reset the activity timeout timer
    */
    func resetActivityTimeoutTimer() {
        cleanUpActivityAndPongResponseTimeoutTimers()
        establishActivityTimeoutTimer()
    }

    /**
        Clean up the activity timeout and pong response timers
    */
    func cleanUpActivityAndPongResponseTimeoutTimers() {
        activityTimeoutTimer?.invalidate()
        activityTimeoutTimer = nil
        pongResponseTimeoutTimer?.invalidate()
        pongResponseTimeoutTimer = nil
    }

    /**
        Schedule a timer to be fired if no activity occurs over the socket within
        the activityTimeoutInterval
    */
    fileprivate func establishActivityTimeoutTimer() {
        self.activityTimeoutTimer = Timer.scheduledTimer(
            timeInterval: self.activityTimeoutInterval,
            target: self,
            selector: #selector(self.sendPing),
            userInfo: nil,
            repeats: false
        )
    }

    /**
        Send a ping to the server
    */
    @objc fileprivate func sendPing() {
        socket.ping()
        PusherLogger.shared.debug(for: .pingSent)
        self.setupPongResponseTimeoutTimer()
    }

    /**
        Schedule a timer that will fire if no pong response is received within the
        pongResponseTimeoutInterval
    */
    fileprivate func setupPongResponseTimeoutTimer() {
        pongResponseTimeoutTimer = Timer.scheduledTimer(
            timeInterval: pongResponseTimeoutInterval,
            target: self,
            selector: #selector(cleanupAfterNoPongResponse),
            userInfo: nil,
            repeats: false
        )
    }

    /**
        Invalidate the pongResponseTimeoutTimer and set connection state to disconnected
        as well as marking channels as unsubscribed
    */
    @objc fileprivate func cleanupAfterNoPongResponse() {
        pongResponseTimeoutTimer?.invalidate()
        pongResponseTimeoutTimer = nil
        resetConnectionAndAttemptReconnect()
    }

    /**
        Handle setting channel state and triggering unsent client events, if applicable,
        upon receiving a successful subscription event

        - parameter json: The PusherEventJSON containing successful subscription data
    */
    fileprivate func handleSubscriptionSucceededEvent(event: PusherEvent) {
        guard let channelName = event.channelName,
              let chan = self.channels.find(name: channelName) else {
            return
        }

<<<<<<< HEAD
        chan.subscribed = true
=======
            guard event.data != nil else {
                PusherLogger.shared.debug(for: .subscriptionSucceededNoDataInPayload)
                return
            }
>>>>>>> 65513427

        guard event.data != nil else {
            self.delegate?.debugLog?(message: PusherLogger.debug(for: .subscriptionSucceededNoDataInPayload))
            return
        }

        if PusherChannelType.isPresenceChannel(name: channelName) {
            if let presChan = self.channels.find(name: channelName) as? PusherPresenceChannel {
                if let dataJSON = event.dataToJSONObject() as? [String: Any],
                   let presenceData = dataJSON[Constants.JSONKeys.presence] as? [String: AnyObject],
                   let presenceHash = presenceData[Constants.JSONKeys.hash] as? [String: AnyObject] {
                    presChan.addExistingMembers(memberHash: presenceHash)
                }
            }
        }

        let subscriptionEvent = event.copy(withEventName: Constants.Events.Pusher.subscriptionSucceeded)
        callGlobalCallbacks(event: subscriptionEvent)
        chan.handleEvent(event: subscriptionEvent)

        self.delegate?.subscribedToChannel?(name: channelName)

        chan.auth = nil

        while chan.unsentEvents.count > 0 {
            if let pusherEvent = chan.unsentEvents.popLast() {
                chan.trigger(eventName: pusherEvent.name, data: pusherEvent.data)
            }
        }
    }

    /**
        Handle setting connection state and making subscriptions that couldn't be
        attempted while the connection was not in a connected state

        - parameter event: The event to be processed
    */
    fileprivate func handleConnectionEstablishedEvent(event: PusherEvent) {
<<<<<<< HEAD
        guard let connectionData = event.dataToJSONObject() as? [String: Any],
              let socketId = connectionData[Constants.JSONKeys.socketId] as? String else {
            return
        }

        self.socketId = socketId
        self.delegate?.debugLog?(message: PusherLogger.debug(for: .connectionEstablished,
                                                             context: socketId))
        self.reconnectAttempts = 0
        self.reconnectTimer?.invalidate()
=======
        if let connectionData = event.dataToJSONObject() as? [String: Any],
            let socketId = connectionData[Constants.JSONKeys.socketId] as? String {
            self.socketId = socketId
            PusherLogger.shared.debug(for: .connectionEstablished,
                                      context: socketId)
            self.reconnectAttempts = 0
            self.reconnectTimer?.invalidate()

            if options.activityTimeout == nil,
                let activityTimeoutFromServer = connectionData["activity_timeout"] as? TimeInterval {
                self.activityTimeoutInterval = activityTimeoutFromServer
            }
>>>>>>> 65513427

        if options.activityTimeout == nil,
           let activityTimeoutFromServer = connectionData["activity_timeout"] as? TimeInterval {
            self.activityTimeoutInterval = activityTimeoutFromServer
        }

        self.connectionEstablishedMessageReceived = true
    }

    /**
        Attempts to make subscriptions that couldn't be attempted while the
        connection was not in a connected state
    */
    fileprivate func attemptSubscriptionsToUnsubscribedChannels() {
        for (_, channel) in self.channels.channels {
            if !self.authorize(channel, auth: channel.auth) {
                PusherLogger.shared.debug(for: .unableToSubscribeToChannel,
                                          context: channel.name)
            }
        }
    }

    /**
        Handle a new member subscribing to a presence channel

        - parameter event: The event to be processed
    */
    fileprivate func handleMemberAddedEvent(event: PusherEvent) {
<<<<<<< HEAD
        guard let channelName = event.channelName,
            let chan = self.channels.find(name: channelName) as? PusherPresenceChannel else {
            return
        }

        if let memberJSON = event.dataToJSONObject() as? [String: Any] {
            chan.addMember(memberJSON: memberJSON)
        } else {
            print("Unable to add member")
=======
        if let channelName = event.channelName,
            let chan = self.channels.find(name: channelName) as? PusherPresenceChannel {
            if let memberJSON = event.dataToJSONObject() as? [String: Any] {
                chan.addMember(memberJSON: memberJSON)
            } else {
                PusherLogger.shared.debug(for: .unableToAddMemberToChannel)
            }
>>>>>>> 65513427
        }
    }

    /**
        Handle a member unsubscribing from a presence channel

        - parameter event: The event to be processed
    */
    fileprivate func handleMemberRemovedEvent(event: PusherEvent) {
<<<<<<< HEAD
        guard let channelName = event.channelName,
            let chan = self.channels.find(name: channelName) as? PusherPresenceChannel else {
            return
        }

        if let memberJSON = event.dataToJSONObject() as? [String: Any] {
            chan.removeMember(memberJSON: memberJSON)
        } else {
            print("Unable to remove member")
=======
        if let channelName = event.channelName,
            let chan = self.channels.find(name: channelName) as? PusherPresenceChannel {
            if let memberJSON = event.dataToJSONObject() as? [String: Any] {
                chan.removeMember(memberJSON: memberJSON)
            } else {
                PusherLogger.shared.debug(for: .unableToRemoveMemberFromChannel)
            }
>>>>>>> 65513427
        }
    }

    /**
     Handles incoming error

     - parameter error: The incoming error to be processed
     */
    open func handleError(error: PusherError) {
        resetActivityTimeoutTimer()
        self.delegate?.receivedError?(error: error)
        self.globalChannel?.handleGlobalEventLegacy(event: error.raw)
    }

    /**
        Handle failure of our auth endpoint

        - parameter channelName: The name of channel for which authorization failed
        - parameter data:        The error returned by the auth endpoint
    */
    fileprivate func handleAuthorizationError(forChannel channelName: String, error: PusherAuthError) {
        let eventName = Constants.Events.Pusher.subscriptionError
        let json = [
            Constants.JSONKeys.event: eventName,
            Constants.JSONKeys.channel: channelName,
            Constants.JSONKeys.data: error.data ?? ""
        ]
        guard let event = try? self.eventFactory.makeEvent(fromJSON: json, withDecryptionKey: nil) else {
            return
        }

<<<<<<< HEAD
        DispatchQueue.main.async {
            // TODO: Consider removing in favour of exclusively using delegate
            self.handleEvent(event: event)
=======
            self.delegate?.failedToSubscribeToChannel?(name: channelName,
                                                       response: error.response,
                                                       data: error.data,
                                                       error: error.error)
>>>>>>> 65513427
        }

        if let message = error.message {
            print(message)
        }
        self.delegate?.failedToSubscribeToChannel?(name: channelName,
                                                   response: error.response,
                                                   data: error.data,
                                                   error: error.error)
    }

    /**
        Handles incoming events and passes them on to be handled by the appropriate function

        - parameter event: The incoming event to be processed
    */
    open func handleEvent(event: PusherEvent) {
        resetActivityTimeoutTimer()
        switch event.eventName {
        case Constants.Events.PusherInternal.subscriptionSucceeded:
            handleSubscriptionSucceededEvent(event: event)
        case Constants.Events.Pusher.connectionEstablished:
            handleConnectionEstablishedEvent(event: event)
        case Constants.Events.PusherInternal.memberAdded:
            handleMemberAddedEvent(event: event)
        case Constants.Events.PusherInternal.memberRemoved:
            handleMemberRemovedEvent(event: event)
        default:
            callGlobalCallbacks(event: event)
            guard let channelName = event.channelName,
               let internalChannel = self.channels.find(name: channelName) else {
                return
            }
            internalChannel.handleEvent(event: event)
        }
    }

    /**
        Call any global callbacks

        - parameter event: The incoming event
    */
    fileprivate func callGlobalCallbacks(event: PusherEvent) {
        globalChannel?.handleGlobalEvent(event: event)
        globalChannel?.handleGlobalEventLegacy(event: event.raw)
    }

    /**
        Uses the appropriate authentication method to authenticate subscriptions to private and
        presence channels

        - parameter channel: The PusherChannel to authenticate
        - parameter auth:    A PusherAuth value if subscription is being made to an
                             authenticated channel without using the default auth methods

        - returns: A Bool indicating whether or not the authentication request was made
                   successfully
    */
    fileprivate func authorize(_ channel: PusherChannel, auth: PusherAuth? = nil) -> Bool {
        if channel.type != .presence && channel.type != .private {
            subscribeToNormalChannel(channel)
            return true
        } else if let auth = auth {
            // Don't go through normal auth flow if auth value provided
            if channel.type == .private {
                self.handlePrivateChannelAuth(authValue: auth.auth, channel: channel)
            } else if let channelData = auth.channelData {
                self.handlePresenceChannelAuth(authValue: auth.auth, channel: channel, channelData: channelData)
            } else {
                PusherLogger.shared.debug(for: .presenceChannelSubscriptionAttemptWithoutChannelData)
                return false
            }
            return true
        } else {
            return requestPusherAuthFromAuthMethod(channel: channel) { [weak self] pusherAuth, error in
                if let error = error {
                    self?.handleAuthorizationError(forChannel: channel.name, error: error)
                } else if let pusherAuth = pusherAuth {
                    self?.handleAuthInfo(pusherAuth: pusherAuth, channel: channel)
                }
            }
        }
    }

    fileprivate func requestPusherAuthFromAuthMethod(channel: PusherChannel,
                                                     completionHandler: @escaping (PusherAuth?, PusherAuthError?) -> Void) -> Bool {
        guard let socketId = self.socketId else {
            let message = "socketId value not found. You may not be connected."
            completionHandler(nil, PusherAuthError(kind: .notConnected, message: message))
            return false
        }

        switch self.options.authMethod {
        case .noMethod:
            let errorMessage = "Authentication method required for private / presence channels but none provided."
            let error = NSError(domain: "com.pusher.PusherSwift",
                                code: 0,
                                userInfo: [NSLocalizedFailureReasonErrorKey: errorMessage])
            completionHandler(nil, PusherAuthError(kind: .noMethod, message: errorMessage, error: error))
            return false
        case .endpoint(authEndpoint: let authEndpoint):
            let request = requestForAuthValue(from: authEndpoint, socketId: socketId, channelName: channel.name)
            sendAuthorizationRequest(request: request, channel: channel, completionHandler: completionHandler)
            return true
        case .authRequestBuilder(authRequestBuilder: let builder):
            if let request = builder.requestFor?(socketID: socketId, channelName: channel.name) {
                sendAuthorizationRequest(request: request, channel: channel, completionHandler: completionHandler)
                return true
            } else {
                let errorMessage = "Authentication request could not be built"
                let error = NSError(domain: "com.pusher.PusherSwift",
                                    code: 0,
                                    userInfo: [NSLocalizedFailureReasonErrorKey: errorMessage])
                completionHandler(nil, PusherAuthError(kind: .couldNotBuildRequest,
                                                       message: errorMessage,
                                                       error: error))
                return false
            }
        case .authorizer(authorizer: let authorizer):
            authorizer.fetchAuthValue(socketID: socketId, channelName: channel.name) { pusherAuth in
                if pusherAuth == nil {
                    PusherLogger.shared.debug(for: .authInfoForCompletionHandlerIsNil)
                }
                completionHandler(pusherAuth, nil)
            }
            return true
        case .inline(secret: let secret):
            var message = ""
            var channelData = ""
            if channel.type == .presence {
                channelData = getUserDataJSON()
                message = "\(self.socketId!):\(channel.name):\(channelData)"
            } else {
                message = "\(self.socketId!):\(channel.name)"
            }

            let signature = PusherCrypto.generateSHA256HMAC(secret: secret, message: message)
            let auth = "\(self.key):\(signature)".lowercased()

            var pusherAuth: PusherAuth

            if channel.type == .private {
                pusherAuth = PusherAuth(auth: auth)
            } else {
                pusherAuth = PusherAuth(auth: auth, channelData: channelData)
            }

            completionHandler(pusherAuth, nil)
            return true
        }
    }

    /**
        Calls the provided userDataFetcher function, if provided, otherwise will
        use the socketId as the user_id and return that stringified

        - returns: A JSON stringified user data object
    */
    fileprivate func getUserDataJSON() -> String {
        if let userDataFetcher = self.userDataFetcher {
            let userData = userDataFetcher()
            if let userInfo: Any = userData.userInfo {
                return JSONStringify([Constants.JSONKeys.userId: userData.userId,
                                      Constants.JSONKeys.userInfo: userInfo])
            } else {
                return JSONStringify([Constants.JSONKeys.userId: userData.userId])
            }
        } else {
            if let socketId = self.socketId {
                return JSONStringify([Constants.JSONKeys.userId: socketId])
            } else {
                PusherLogger.shared.debug(for: .authenticationFailed)
                return ""
            }
        }
    }

    /**
        Send subscription event for subscribing to a public channel

        - parameter channel:  The PusherChannel to subscribe to
    */
    fileprivate func subscribeToNormalChannel(_ channel: PusherChannel) {
        self.sendEvent(
            event: Constants.Events.Pusher.subscribe,
            data: [
                Constants.JSONKeys.channel: channel.name
            ]
        )
    }

    /**
     Creates an authentication request for the given authEndpoint

        - parameter endpoint: The authEndpoint to which the request will be made
        - parameter socketId: The socketId of the connection's websocket
        - parameter channel:  The PusherChannel to authenticate subscription for

        - returns: URLRequest object to be used by the function making the auth request
    */
    fileprivate func requestForAuthValue(from endpoint: String, socketId: String, channelName: String) -> URLRequest {
        let allowedCharacterSet = CharacterSet(charactersIn: "!*'();:@&=+$,/?%#[] ").inverted
        let encodedChannelName = channelName.addingPercentEncoding(withAllowedCharacters: allowedCharacterSet) ?? channelName

        var request = URLRequest(url: URL(string: endpoint)!)
        request.httpMethod = "POST"
        request.httpBody = "socket_id=\(socketId)&channel_name=\(encodedChannelName)".data(using: String.Encoding.utf8)

        return request
    }

    /**
        Send authentication request to the authEndpoint specified

        - parameter request: The request to send
        - parameter channel: The PusherChannel to authenticate subscription for
    */
    fileprivate func sendAuthorizationRequest(request: URLRequest,
                                              channel: PusherChannel,
                                              completionHandler: @escaping (PusherAuth?, PusherAuthError?) -> Void) {
        let task = URLSession.dataTask(with: request, completionHandler: { data, response, sessionError in
            if let error = sessionError {
                let message = "Error authorizing channel [\(channel.name)]: \(error)"
                completionHandler(nil, PusherAuthError(kind: .requestFailure,
                                                       message: message,
                                                       response: response,
                                                       error: error as NSError?))
                return
            }

            guard let data = data else {
                let message = "Error authorizing channel [\(channel.name)]"
                completionHandler(nil, PusherAuthError(kind: .invalidAuthResponse,
                                                       message: message,
                                                       response: response))
                return
            }

            guard let httpResponse = response as? HTTPURLResponse,
                (httpResponse.statusCode == 200 || httpResponse.statusCode == 201) else {
                let dataString = String(data: data, encoding: String.Encoding.utf8)
                let message = "Error authorizing channel [\(channel.name)]: \(String(describing: dataString))"
                completionHandler(nil, PusherAuthError(kind: .invalidAuthResponse,
                                                       message: message,
                                                       response: response,
                                                       data: dataString))
                return
            }

            guard let jsonObject = try? JSONSerialization.jsonObject(with: data,
                                                                     options: []),
                let json = jsonObject as? [String: AnyObject] else {
                let message = "Error authorizing channel [\(channel.name)]: Could not parse response from auth endpoint"
                completionHandler(nil, PusherAuthError(kind: .invalidAuthResponse,
                                                       message: message,
                                                       response: httpResponse))
                return
            }

            guard let auth = json[Constants.JSONKeys.auth] as? String else {
                let message = "Error authorizing channel [\(channel.name)]: No auth field in response"
                completionHandler(nil, PusherAuthError(kind: .invalidAuthResponse,
                                                       message: message,
                                                       response: httpResponse))
                return
            }

            let pusherAuth = PusherAuth(
                auth: auth,
                channelData: json[Constants.JSONKeys.channelData] as? String,
                sharedSecret: json[Constants.JSONKeys.sharedSecret] as? String
            )

            completionHandler(pusherAuth, nil)
        })

        task.resume()
    }

    /**
        Handle authorizer info and call appropriate handle function

        - parameter authString:  The auth response as a dictionary
        - parameter channelData: The channelData to send along with the auth request
        - parameter channel:     The PusherChannel to authorize the subscription for
    */
    fileprivate func handleAuthInfo(pusherAuth: PusherAuth, channel: PusherChannel) {
        if let decryptionKey = pusherAuth.sharedSecret {
            channel.decryptionKey = decryptionKey
        }

        if let channelData = pusherAuth.channelData {
            handlePresenceChannelAuth(authValue: pusherAuth.auth, channel: channel, channelData: channelData)
        } else {
            handlePrivateChannelAuth(authValue: pusherAuth.auth, channel: channel)
        }
    }

    /**
        Handle presence channel auth response and send subscribe message to Pusher API

        - parameter auth:        The auth string
        - parameter channel:     The PusherChannel to authorize subscription for
        - parameter channelData: The channelData to send along with the auth request
    */
    fileprivate func handlePresenceChannelAuth(
        authValue: String,
        channel: PusherChannel,
        channelData: String
    ) {
        (channel as? PusherPresenceChannel)?.setMyUserId(channelData: channelData)

        self.sendEvent(
            event: Constants.Events.Pusher.subscribe,
            data: [
                Constants.JSONKeys.channel: channel.name,
                Constants.JSONKeys.auth: authValue,
                Constants.JSONKeys.channelData: channelData
            ]
        )
    }

    /**
        Handle private channel auth response and send subscribe message to Pusher API

        - parameter auth:    The auth string
        - parameter channel: The PusherChannel to authenticate subscription for
    */
    fileprivate func handlePrivateChannelAuth(authValue auth: String, channel: PusherChannel) {
        self.sendEvent(
            event: Constants.Events.Pusher.subscribe,
            data: [
                Constants.JSONKeys.channel: channel.name,
                Constants.JSONKeys.auth: auth
            ]
        )
    }
}

extension PusherConnection: PusherEventQueueDelegate {
    func eventQueue(_ eventQueue: PusherEventQueue, didReceiveInvalidEventWithPayload payload: PusherEventPayload) {
        DispatchQueue.main.async {
            PusherLogger.shared.debug(for: .unableToHandleIncomingMessage,
                                      context: payload)
        }
    }

    func eventQueue(_ eventQueue: PusherEventQueue,
                    didFailToDecryptEventWithPayload payload: PusherEventPayload,
                    forChannelName channelName: String) {
        DispatchQueue.main.async {
            if let eventName = payload[Constants.JSONKeys.event] as? String {
                let data = payload[Constants.JSONKeys.data] as? String
                self.delegate?.failedToDecryptEvent?(eventName: eventName, channelName: channelName, data: data)
            }
            PusherLogger.shared.debug(for: .skippedEventAfterDecryptionFailure,
                                      context: channelName)
        }
    }

    func eventQueue(_ eventQueue: PusherEventQueue,
                    didReceiveEvent event: PusherEvent,
                    forChannelName channelName: String?) {
        DispatchQueue.main.async {
            self.handleEvent(event: event)
        }
    }

    /**
     Synchronously reloads the decryption key from the auth endpoint. This should be called from the event
     queue's dispatch queue. This method should NOT be called from the main thread as it will cause deadlock.

        - parameter eventQueue: The event queue that is requesting the reload
        - parameter channel:  The PusherChannel for which the key is being reloaded
    */
    func eventQueue(_ eventQueue: PusherEventQueue, reloadDecryptionKeySyncForChannel channel: PusherChannel) {
        let group = DispatchGroup()
        group.enter()
        // Schedule the loading of the key on the main thread
        DispatchQueue.main.async {
            _ = self.requestPusherAuthFromAuthMethod(channel: channel) { pusherAuth, error in
                if let pusherAuth = pusherAuth,
                    let decryptionKey = pusherAuth.sharedSecret,
                    error == nil {
                    channel.decryptionKey = decryptionKey
                } else {
                    channel.decryptionKey = nil
                }
                // Once we've updated the key, release the event queue thread to continue processing events
                group.leave()
            }
        }
        // Pause the event queue thread until we have the response from the auth endpoint
        group.wait()
    }
}

internal struct PusherAuthError: Error {
    enum Kind {
        case notConnected
        case noMethod
        case couldNotBuildRequest
        case invalidAuthResponse
        case requestFailure
    }

    let kind: Kind

    var message: String?

    var response: URLResponse?
    var data: String?
    var error: NSError?
}

@objc public class PusherAuth: NSObject {
    public let auth: String
    public let channelData: String?
    public let sharedSecret: String?

    public init(auth: String, channelData: String? = nil, sharedSecret: String? = nil) {
        self.auth = auth
        self.channelData = channelData
        self.sharedSecret = sharedSecret
    }
}

@objc public enum ConnectionState: Int {
    case connecting
    case connected
    case disconnecting
    case disconnected
    case reconnecting

    static let connectionStates = [
        connecting: "connecting",
        connected: "connected",
        disconnecting: "disconnecting",
        disconnected: "disconnected",
        reconnecting: "reconnecting"
    ]

    public func stringValue() -> String {
        return ConnectionState.connectionStates[self]!
    }
}<|MERGE_RESOLUTION|>--- conflicted
+++ resolved
@@ -218,7 +218,6 @@
         - parameter channel: The name of the channel
     */
     fileprivate func sendClientEvent(event: String, data: Any, channel: PusherChannel?) {
-<<<<<<< HEAD
         guard let channel = channel else {
             return
         }
@@ -227,24 +226,11 @@
             let dataString = JSONStringify([Constants.JSONKeys.event: event,
                                             Constants.JSONKeys.data: data,
                                             Constants.JSONKeys.channel: channel.name] as [String: Any])
-            self.delegate?.debugLog?(message: PusherLogger.debug(for: .clientEventSent,
-                                                                 context: dataString))
+            PusherLogger.shared.debug(for: .clientEventSent,
+                                      context: dataString)
             self.socket.send(string: dataString)
         } else {
-            print("You must be subscribed to a private or presence channel to send client events")
-=======
-        if let channel = channel {
-            if channel.type == .presence || channel.type == .private {
-                let dataString = JSONStringify([Constants.JSONKeys.event: event,
-                                                Constants.JSONKeys.data: data,
-                                                Constants.JSONKeys.channel: channel.name] as [String: Any])
-                PusherLogger.shared.debug(for: .clientEventSent,
-                                          context: dataString)
-                self.socket.send(string: dataString)
-            } else {
-                PusherLogger.shared.debug(for: .cannotSendClientEventForChannel)
-            }
->>>>>>> 65513427
+            PusherLogger.shared.debug(for: .cannotSendClientEventForChannel)
         }
     }
 
@@ -463,17 +449,10 @@
             return
         }
 
-<<<<<<< HEAD
         chan.subscribed = true
-=======
-            guard event.data != nil else {
-                PusherLogger.shared.debug(for: .subscriptionSucceededNoDataInPayload)
-                return
-            }
->>>>>>> 65513427
 
         guard event.data != nil else {
-            self.delegate?.debugLog?(message: PusherLogger.debug(for: .subscriptionSucceededNoDataInPayload))
+            PusherLogger.shared.debug(for: .subscriptionSucceededNoDataInPayload)
             return
         }
 
@@ -509,31 +488,16 @@
         - parameter event: The event to be processed
     */
     fileprivate func handleConnectionEstablishedEvent(event: PusherEvent) {
-<<<<<<< HEAD
         guard let connectionData = event.dataToJSONObject() as? [String: Any],
               let socketId = connectionData[Constants.JSONKeys.socketId] as? String else {
             return
         }
 
         self.socketId = socketId
-        self.delegate?.debugLog?(message: PusherLogger.debug(for: .connectionEstablished,
-                                                             context: socketId))
+        PusherLogger.shared.debug(for: .connectionEstablished,
+                                  context: socketId)
         self.reconnectAttempts = 0
         self.reconnectTimer?.invalidate()
-=======
-        if let connectionData = event.dataToJSONObject() as? [String: Any],
-            let socketId = connectionData[Constants.JSONKeys.socketId] as? String {
-            self.socketId = socketId
-            PusherLogger.shared.debug(for: .connectionEstablished,
-                                      context: socketId)
-            self.reconnectAttempts = 0
-            self.reconnectTimer?.invalidate()
-
-            if options.activityTimeout == nil,
-                let activityTimeoutFromServer = connectionData["activity_timeout"] as? TimeInterval {
-                self.activityTimeoutInterval = activityTimeoutFromServer
-            }
->>>>>>> 65513427
 
         if options.activityTimeout == nil,
            let activityTimeoutFromServer = connectionData["activity_timeout"] as? TimeInterval {
@@ -562,7 +526,6 @@
         - parameter event: The event to be processed
     */
     fileprivate func handleMemberAddedEvent(event: PusherEvent) {
-<<<<<<< HEAD
         guard let channelName = event.channelName,
             let chan = self.channels.find(name: channelName) as? PusherPresenceChannel else {
             return
@@ -571,16 +534,7 @@
         if let memberJSON = event.dataToJSONObject() as? [String: Any] {
             chan.addMember(memberJSON: memberJSON)
         } else {
-            print("Unable to add member")
-=======
-        if let channelName = event.channelName,
-            let chan = self.channels.find(name: channelName) as? PusherPresenceChannel {
-            if let memberJSON = event.dataToJSONObject() as? [String: Any] {
-                chan.addMember(memberJSON: memberJSON)
-            } else {
-                PusherLogger.shared.debug(for: .unableToAddMemberToChannel)
-            }
->>>>>>> 65513427
+            PusherLogger.shared.debug(for: .unableToAddMemberToChannel)
         }
     }
 
@@ -590,7 +544,6 @@
         - parameter event: The event to be processed
     */
     fileprivate func handleMemberRemovedEvent(event: PusherEvent) {
-<<<<<<< HEAD
         guard let channelName = event.channelName,
             let chan = self.channels.find(name: channelName) as? PusherPresenceChannel else {
             return
@@ -599,16 +552,7 @@
         if let memberJSON = event.dataToJSONObject() as? [String: Any] {
             chan.removeMember(memberJSON: memberJSON)
         } else {
-            print("Unable to remove member")
-=======
-        if let channelName = event.channelName,
-            let chan = self.channels.find(name: channelName) as? PusherPresenceChannel {
-            if let memberJSON = event.dataToJSONObject() as? [String: Any] {
-                chan.removeMember(memberJSON: memberJSON)
-            } else {
-                PusherLogger.shared.debug(for: .unableToRemoveMemberFromChannel)
-            }
->>>>>>> 65513427
+            PusherLogger.shared.debug(for: .unableToRemoveMemberFromChannel)
         }
     }
 
@@ -640,21 +584,11 @@
             return
         }
 
-<<<<<<< HEAD
         DispatchQueue.main.async {
             // TODO: Consider removing in favour of exclusively using delegate
             self.handleEvent(event: event)
-=======
-            self.delegate?.failedToSubscribeToChannel?(name: channelName,
-                                                       response: error.response,
-                                                       data: error.data,
-                                                       error: error.error)
->>>>>>> 65513427
-        }
-
-        if let message = error.message {
-            print(message)
-        }
+        }
+
         self.delegate?.failedToSubscribeToChannel?(name: channelName,
                                                    response: error.response,
                                                    data: error.data,
