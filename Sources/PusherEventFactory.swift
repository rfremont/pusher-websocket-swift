import Foundation

protocol PusherEventFactory {

    func makeEvent(fromJSON json: PusherEventPayload, withDecryptionKey decryptionKey: String?) throws -> PusherEvent

}

// MARK: - Concrete implementation

struct PusherConcreteEventFactory: PusherEventFactory {

    // MARK: - Event factory
<<<<<<< HEAD
    
    func makeEvent(fromJSON json: PusherEventPayload, withDecryptionKey decryptionKey: String? = nil) throws -> PusherEvent {
        guard let eventName = json[Constants.JSONKeys.event] as? String else {
            throw PusherEventError.invalidFormat
        }
        
        let channelName = json[Constants.JSONKeys.channel] as? String
        let data = try self.data(fromJSON: json, eventName: eventName, channelName: channelName, decryptionKey: decryptionKey)
        let userId = json[Constants.JSONKeys.userId] as? String
        
=======

    func makeEvent(fromJSON json: PusherEventPayload,
                   withDecryptionKey decryptionKey: String? = nil) throws -> PusherEvent {
        guard let eventName = json["event"] as? String else {
            throw PusherEventError.invalidFormat
        }

        let channelName = json["channel"] as? String
        let data = try self.data(fromJSON: json,
                                 eventName: eventName,
                                 channelName: channelName,
                                 decryptionKey: decryptionKey)
        let userId = json["user_id"] as? String

>>>>>>> 8d96956f
        return PusherEvent(eventName: eventName, channelName: channelName, data: data, userId: userId, raw: json)
    }

    // MARK: - Private methods
<<<<<<< HEAD
    
    private func data(fromJSON json: PusherEventPayload, eventName: String, channelName: String?, decryptionKey: String?) throws -> String? {
        let data = json[Constants.JSONKeys.data] as? String
        
=======

    private func data(fromJSON json: PusherEventPayload,
                      eventName: String,
                      channelName: String?,
                      decryptionKey: String?) throws -> String? {
        let data = json["data"] as? String

>>>>>>> 8d96956f
        if PusherEncryptionHelpers.shouldDecryptMessage(eventName: eventName, channelName: channelName) {
            return try PusherDecryptor.decrypt(data: data, decryptionKey: decryptionKey)
        } else {
            return data
        }
    }
}

// MARK: - Types

typealias PusherEventPayload = [String: Any]

// MARK: - Error handling

enum PusherEventError: Error {

    case invalidFormat
    case invalidDecryptionKey
    case invalidEncryptedData

}<|MERGE_RESOLUTION|>--- conflicted
+++ resolved
@@ -11,51 +11,30 @@
 struct PusherConcreteEventFactory: PusherEventFactory {
 
     // MARK: - Event factory
-<<<<<<< HEAD
-    
-    func makeEvent(fromJSON json: PusherEventPayload, withDecryptionKey decryptionKey: String? = nil) throws -> PusherEvent {
+
+    func makeEvent(fromJSON json: PusherEventPayload,
+                   withDecryptionKey decryptionKey: String? = nil) throws -> PusherEvent {
         guard let eventName = json[Constants.JSONKeys.event] as? String else {
             throw PusherEventError.invalidFormat
         }
-        
+
         let channelName = json[Constants.JSONKeys.channel] as? String
-        let data = try self.data(fromJSON: json, eventName: eventName, channelName: channelName, decryptionKey: decryptionKey)
-        let userId = json[Constants.JSONKeys.userId] as? String
-        
-=======
-
-    func makeEvent(fromJSON json: PusherEventPayload,
-                   withDecryptionKey decryptionKey: String? = nil) throws -> PusherEvent {
-        guard let eventName = json["event"] as? String else {
-            throw PusherEventError.invalidFormat
-        }
-
-        let channelName = json["channel"] as? String
         let data = try self.data(fromJSON: json,
                                  eventName: eventName,
-                                 channelName: channelName,
-                                 decryptionKey: decryptionKey)
-        let userId = json["user_id"] as? String
+                                 channelName: channelName, decryptionKey: decryptionKey)
+        let userId = json[Constants.JSONKeys.userId] as? String
 
->>>>>>> 8d96956f
         return PusherEvent(eventName: eventName, channelName: channelName, data: data, userId: userId, raw: json)
     }
 
     // MARK: - Private methods
-<<<<<<< HEAD
-    
-    private func data(fromJSON json: PusherEventPayload, eventName: String, channelName: String?, decryptionKey: String?) throws -> String? {
-        let data = json[Constants.JSONKeys.data] as? String
-        
-=======
 
     private func data(fromJSON json: PusherEventPayload,
                       eventName: String,
                       channelName: String?,
                       decryptionKey: String?) throws -> String? {
-        let data = json["data"] as? String
+        let data = json[Constants.JSONKeys.data] as? String
 
->>>>>>> 8d96956f
         if PusherEncryptionHelpers.shouldDecryptMessage(eventName: eventName, channelName: channelName) {
             return try PusherDecryptor.decrypt(data: data, decryptionKey: decryptionKey)
         } else {
